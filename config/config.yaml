defaults:
  - override hydra/job_logging: custom
  - _self_

dirs:
  data: data
  raw: raw
  processed: processed
  final: final
  models: models

document_store:
  type: jsonl
  jsonl:
    filename: document_store.jsonl

<<<<<<< HEAD
embedding_store:
  type: numpy
  numpy:
    null

embedder:
  type: e5
  e5:
    model_id: intfloat/multilingual-e5-large
    num_documents_to_retrieve: 3
=======
# EmbeddingStore parameters
embedding_store_type: numpy
num_documents_to_retrieve: 3

# Embedder parameters
embedder_type: e5
document_text_field: text
embedder_id: intfloat/multilingual-e5-large
>>>>>>> d7345021

generator:
  type: openai
  openai:
    api_key_variable_name: OPENAI_API_KEY
    model: gpt-4-turbo-2024-04-09
    temperature: 0.0
    max_tokens: 256
    stream: true
    timeout: 60

demo:
  host: localhost
  port: 7800
  share: false
  password_protected: true
  answer_store: answer_store.yaml

# Miscellaneous parameters
random_seed: 703
verbose: false<|MERGE_RESOLUTION|>--- conflicted
+++ resolved
@@ -14,27 +14,16 @@
   jsonl:
     filename: document_store.jsonl
 
-<<<<<<< HEAD
 embedding_store:
   type: numpy
   numpy:
-    null
+    num_documents_to_retrieve: 3
 
 embedder:
   type: e5
   e5:
     model_id: intfloat/multilingual-e5-large
-    num_documents_to_retrieve: 3
-=======
-# EmbeddingStore parameters
-embedding_store_type: numpy
-num_documents_to_retrieve: 3
-
-# Embedder parameters
-embedder_type: e5
-document_text_field: text
-embedder_id: intfloat/multilingual-e5-large
->>>>>>> d7345021
+    document_text_field: text
 
 generator:
   type: openai
@@ -53,6 +42,5 @@
   password_protected: true
   answer_store: answer_store.yaml
 
-# Miscellaneous parameters
 random_seed: 703
 verbose: false